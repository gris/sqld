--- conflicted
+++ resolved
@@ -49,12 +49,7 @@
     strategy:
       matrix:
         #unless we want windows binaries as well, keep the matrix as is
-<<<<<<< HEAD
         os: [ubuntu-latest, macos-latest, macos-arm64]
-=======
-        os: [ubuntu-latest, macos-latest]
->>>>>>> 793c9c69
-        #os: [ubuntu-latest, windows-latest, macos-latest]
     runs-on: ${{ matrix.os }}
     steps:
       #for windows only, use correct newlines
@@ -163,14 +158,10 @@
             protobuf-compiler
 
       - name: install dependencies (macos)
-<<<<<<< HEAD
         if: startsWith(matrix.os, 'macos')
-=======
-        if: matrix.os == 'macos-latest'
->>>>>>> 793c9c69
         run: |
           brew install llvm
-          brew install pkg-config
+          brew install pkg-config<<<<<<< publish-release
           brew install protobuf
 
       - name: Build sqld (linux/macos)
@@ -191,7 +182,6 @@
           popd
 
       - name: Zip artifact for deployment (macos)
-<<<<<<< HEAD
         if: startsWith(matrix.os, 'macos')
         run: |
           uname -a
@@ -199,13 +189,6 @@
           ARCH=$(uname -m)
           pushd ./target/release
           zip ../../sqld-${{ github.ref_name }}-$OS-$ARCH.zip sqld
-=======
-        if: matrix.os == 'macos-latest'
-        run: |
-          uname -a
-          pushd ./target/release
-          zip ../../sqld-${{ github.ref_name }}-darwin-x86.zip sqld
->>>>>>> 793c9c69
           popd
 
 #      - uses: actions/upload-artifact@v3
@@ -231,9 +214,5 @@
           fail_on_unmatched_files: false
           files: |
             sqld-${{ github.ref_name }}-linux-x86_64.tar.gz
-<<<<<<< HEAD
             sqld-${{ github.ref_name }}-Darwin-x86_64.zip
             sqld-${{ github.ref_name }}-Darwin-arm64.zip
-=======
-            sqld-${{ github.ref_name }}-darwin-x86.zip
->>>>>>> 793c9c69
